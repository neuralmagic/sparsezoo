# Copyright (c) 2021 - present / Neuralmagic, Inc. All Rights Reserved.
#
# Licensed under the Apache License, Version 2.0 (the "License");
# you may not use this file except in compliance with the License.
# You may obtain a copy of the License at
#
#    http://www.apache.org/licenses/LICENSE-2.0
#
# Unless required by applicable law or agreed to in writing,
# software distributed under the License is distributed on an "AS IS" BASIS,
# WITHOUT WARRANTIES OR CONDITIONS OF ANY KIND, either express or implied.
# See the License for the specific language governing permissions and
# limitations under the License.

import copy
import os
import shutil
import tempfile

import pytest

from sparsezoo import Zoo
from sparsezoo.requests.download import download_model_get_request
from sparsezoo.v2.model_directory import ModelDirectory
from tests.sparsezoo.v2.test_file import _create_sample_file


@pytest.mark.parametrize(
    "domain, sub_domain, model_index, expected_content",
    [
        (
            "nlp",
            "question_answering",
            0,
            [
                "training",
                "sample_originals",
                "sample_inputs",
                "sample_outputs",
                "sample_labels",
                "onnx",
                "logs",
                "model.onnx",
                "analysis.yaml",
                "benchmarks.yaml",
                "eval.yaml",
                "model.md",
                ["recipe_foo.md", "recipe_bar.md"],
            ],
        ),
        (
            "nlp",
            "question_answering",
            0,
            [
                "training",
                "sample_originals",
                "sample_inputs",
                "sample_outputs",
                "sample_labels",
                "onnx",
                "logs",
                "model.onnx",
                "analysis.yaml",
                "benchmarks.yaml",
                "eval.yaml",
                "model.md",
                ["recipe_foo.md", "recipe_bar.md"],
            ],
        ),
    ],
    scope="function",
)
class TestModelDirectory:
    @pytest.fixture()
    def setup(self, domain, sub_domain, model_index, expected_content):
        # setup
        temp_dir = tempfile.TemporaryDirectory(dir="/tmp")
        model = Zoo.search_models(
            domain=domain, sub_domain=sub_domain, override_folder_name=temp_dir.name
        )[model_index]
        request_json = self._get_api_request(model)
        directory_path = self._get_local_directory(model)

        yield directory_path, request_json, expected_content, temp_dir

        temp_dir.cleanup()

    def test_model_directory_from_zoo(self, setup):
        directory_path, request_json, expected_content, temp_dir = setup

        model_directory = ModelDirectory.from_zoo_api(request_json=request_json)
        self._validate_model_directory(model_directory, expected_content, from_zoo=True)

    def test_model_directory_from_directory(self, setup):
        directory_path, request_json, expected_content, temp_dir = setup

        model_directory = ModelDirectory.from_directory(directory_path=directory_path)
        self._validate_model_directory(model_directory, expected_content)

    def test_download(self, setup):
        directory_path, request_json, expected_content, temp_dir = setup

        model_directory = ModelDirectory.from_zoo_api(request_json=request_json)
        assert model_directory.download(directory_path=temp_dir.name)

    def test_validate_from_directory(self, setup):
        directory_path, request_json, expected_content, temp_dir = setup

        model_directory = ModelDirectory.from_directory(directory_path=directory_path)
        assert model_directory.validate()

    def test_validate_from_zoo_api(self, setup):
        _, request_json, expected_content, temp_dir = setup

        model_directory = ModelDirectory.from_zoo_api(request_json=request_json)
        # TODO: For now, skipping this test. We
        # need proper model located in the NeuralMagic' server.
        # assert model_directory.validate()
        assert model_directory

    def test_generate_outputs_onnxruntime(self, setup):
        directory_path, request_json, expected_content, temp_dir = setup
        model_directory = ModelDirectory.from_directory(directory_path=directory_path)

        # test whether the functionality saves the numpy files to tar properly
        tar_file_expected_path = os.path.join(
            directory_path, "sample_outputs_onnxruntime.tar.gz"
        )
        if os.path.isfile(tar_file_expected_path):
            os.remove(tar_file_expected_path)

        for output_expected, output in zip(
<<<<<<< HEAD
            model_directory.sample_outputs,
=======
            model_directory.sample_outputs["onnxruntime"],
>>>>>>> 8f8717fb
            model_directory.generate_outputs(
                engine_type="onnxruntime", save_to_tar=True
            ),
        ):
            output_expected = list(output_expected.values())
            for o1, o2 in zip(output_expected, output):
                assert pytest.approx(o1, abs=1e-5) == o2.flatten()

        assert os.path.isfile(tar_file_expected_path)

    def test_generate_outputs_deepsparse(self, setup):
        directory_path, request_json, expected_content, temp_dir = setup
        model_directory = ModelDirectory.from_directory(directory_path=directory_path)

        # test whether the functionality saves the numpy files to tar properly
        tar_file_expected_path = os.path.join(
            directory_path, "sample_outputs_deepsparse.tar.gz"
        )
        if os.path.isfile(tar_file_expected_path):
            os.remove(tar_file_expected_path)

        for output_expected, output in zip(
            model_directory.sample_outputs,
            model_directory.generate_outputs(
                engine_type="deepsparse", save_to_tar=True
            ),
        ):
            output_expected = list(output_expected.values())
            for o1, o2 in zip(output_expected, output):
<<<<<<< HEAD
                assert pytest.approx(o1, abs=1e-5) == o2.flatten()
=======
                assert (
                    pytest.approx(o1, abs=1e-4) == o2.flatten()
                )  # lower accuracy, comparing onnxruntime output with deepsparse output
>>>>>>> 8f8717fb

        assert os.path.isfile(tar_file_expected_path)

    def test_analysis(self, setup):
        pass

    @staticmethod
    def _get_local_directory(model):
        model.download()
        directory_path = os.path.dirname(model.training[0].dir_path)

        # Adding several hacks to make files in
        # directory_path adhere to the desired format

        # Create framework-files
        framework_files = os.path.join(directory_path, "framework-files")
        os.rename(model.training[0].dir_path, framework_files)

        # Create onnx_models(opsets)
        for opset in range(1, 3):
            _create_sample_file(os.path.join(directory_path, f"model.{opset}.onnx"))

        # Create yaml and md files
        for name in [
            "analysis.yaml",
            "benchmarks.yaml",
            "eval.yaml",
            "recipe_foo.md",
            "recipe_bar.md",
        ]:
            _create_sample_file(os.path.join(directory_path, name))

            # Create sample labels (if not there, e.g. for transformers)
            shutil.copyfile(
                os.path.join(directory_path, "sample-inputs.tar.gz"),
                os.path.join(directory_path, "sample-labels.tar.gz"),
            )

            # Create sample originals (if not there, e.g. for transformers)
            shutil.copyfile(
                os.path.join(directory_path, "sample-inputs.tar.gz"),
                os.path.join(directory_path, "sample-originals.tar.gz"),
            )

        return directory_path

    @staticmethod
    def _get_api_request(model):
        request_json = download_model_get_request(args=model)["model"]["files"]

        # Adding several hacks to make request_json adhere to the desired format

        # Create framework-files
        framework_files = [x for x in request_json if x["file_type"] == "framework"]
        request_json.append(
            {"display_name": "framework-files", "contents": framework_files}
        )
        [request_json.remove(file) for file in framework_files]

        # Create onnx_models (opsets)
        onnx_model_file = [
            x for x in request_json if x["display_name"] == "model.onnx"
        ][0]
        for opset in range(1, 3):
            _onnx_model_file = copy.deepcopy(onnx_model_file)
            _onnx_model_file["display_name"] = f"model.{opset}.onnx"
            request_json.append(_onnx_model_file)

        # Create yaml and md files
        for name in [
            "analysis.yaml",
            "benchmarks.yaml",
            "eval.yaml",
            "recipe_foo.md",
            "recipe_bar.md",
        ]:
            request_json.append({"display_name": name})

        # Create sample labels (if not there, e.g. for transformers)
        if not any(
            [x for x in request_json if x["display_name"] == "sample-labels.tar.gz"]
        ):
            request_json.append({"display_name": "sample-labels.tar.gz"})

        # Create sample originals (if not there, e.g. for transformers)
        if not any(
            [x for x in request_json if x["display_name"] == "sample-originals.tar.gz"]
        ):
            sample_originals = copy.deepcopy(
                [
                    x
                    for x in request_json
                    if x["display_name"] == "sample-inputs.tar.gz"
                ][0]
            )
            sample_originals["display_name"] = "sample-originals.tar.gz"
            request_json.append(sample_originals)

        return request_json

    @staticmethod
    def _validate_model_directory(model_directory, expected_content, from_zoo=False):
        for file, expected_file in zip(model_directory.files, expected_content):
            if isinstance(file, list):
                assert set([_file.name for _file in file]) == set(
                    [_expected_file for _expected_file in expected_file]
                )
            elif isinstance(file, dict):
                pass
            else:
                if from_zoo and file.name.endswith(".tar.gz"):
                    expected_file += ".tar.gz"
                assert expected_file == file.name<|MERGE_RESOLUTION|>--- conflicted
+++ resolved
@@ -17,6 +17,7 @@
 import shutil
 import tempfile
 
+import numpy as np
 import pytest
 
 from sparsezoo import Zoo
@@ -131,11 +132,7 @@
             os.remove(tar_file_expected_path)
 
         for output_expected, output in zip(
-<<<<<<< HEAD
-            model_directory.sample_outputs,
-=======
             model_directory.sample_outputs["onnxruntime"],
->>>>>>> 8f8717fb
             model_directory.generate_outputs(
                 engine_type="onnxruntime", save_to_tar=True
             ),
@@ -165,13 +162,9 @@
         ):
             output_expected = list(output_expected.values())
             for o1, o2 in zip(output_expected, output):
-<<<<<<< HEAD
-                assert pytest.approx(o1, abs=1e-5) == o2.flatten()
-=======
                 assert (
                     pytest.approx(o1, abs=1e-4) == o2.flatten()
                 )  # lower accuracy, comparing onnxruntime output with deepsparse output
->>>>>>> 8f8717fb
 
         assert os.path.isfile(tar_file_expected_path)
 
