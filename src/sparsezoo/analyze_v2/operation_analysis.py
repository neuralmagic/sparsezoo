--- conflicted
+++ resolved
@@ -166,18 +166,10 @@
             precision = get_numpy_quantization_level(node_weight)
             is_quantized_op = "32" not in str(precision)
 
-<<<<<<< HEAD
-            single_counts = ops["single"]["counts"] + ops["single"]["counts_sparse"]
+            single_counts = ops["single"]["counts"]
             single_bits = single_counts * precision
-            block4_counts = ops["block4"]["counts"] + ops["block4"]["counts_sparse"]
+            block4_counts = ops["block4"]["counts"]
             block4_bits = block4_counts * precision
-=======
-            bits = (ops["single"]["counts"]) * precision
-
-            bits_block4 = (ops["block4"]["counts"]) * precision
-
-            bits_quant = is_quantized_op * bits
->>>>>>> a5a15572
             return {
                 "tensor": {
                     "counts": single_counts,
