# Copyright (c) 2021 - present / Neuralmagic, Inc. All Rights Reserved.
#
# Licensed under the Apache License, Version 2.0 (the "License");
# you may not use this file except in compliance with the License.
# You may obtain a copy of the License at
#
#    http://www.apache.org/licenses/LICENSE-2.0
#
# Unless required by applicable law or agreed to in writing,
# software distributed under the License is distributed on an "AS IS" BASIS,
# WITHOUT WARRANTIES OR CONDITIONS OF ANY KIND, either express or implied.
# See the License for the specific language governing permissions and
# limitations under the License.

from functools import reduce
from typing import Any, Dict, List, Optional

import yaml
from onnx import NodeProto

from sparsezoo.analyze_v2.schemas import (
    MemoryAccessAnalysisSchema,
    QuantizationAnalysisSchema,
    SparsityAnalysisSchema,
)
from sparsezoo.utils import (
    ONNXGraph,
    get_node_kernel_shape,
    get_node_num_four_block_zeros_and_size,
    get_node_param_counts,
    get_node_weight,
    get_numpy_quantization_level,
    is_quantized_layer,
    is_sparse_layer,
)


class MemoryAccessAnalysis:
    def __init__(
        self,
        model_graph: ONNXGraph,
        node: NodeProto,
        node_shape: Dict,
    ):
        self.model_graph = model_graph
        self.node = node
        self.node_shape = node_shape

        self.sparsity_analysis_model = self.get_sparsity()
        self.quantization_analysis_model = self.get_quantization()

    def get_sparsity(self) -> List["SparsityAnalysisSchema"]:
        """
        Get the number of dense and sparse weights, if any

        :returns: List of sparsity analysis pydantic models for each grouping
         if the node has weights
        """
        data = get_memory_access_counts(self.model_graph, self.node, self.node_shape)
        if data is not None:
            sparsity_analysis_model = []
            for grouping, counts_dict in data.items():
                sparsity_analysis_model.append(
                    SparsityAnalysisSchema(grouping=grouping, **counts_dict)
                )

            return sparsity_analysis_model

    def get_quantization(self) -> List["QuantizationAnalysisSchema"]:
        """
        Get the number of bits and quantized bits from weights

        :returns: List of quantization analysis pydantic models for each grouping
         if the node has weights
        """
        data = get_memory_access_bits(self.model_graph, self.node, self.node_shape)
        if data is not None:
            quantization_analysis_model = []
            for grouping, counts_dict in data.items():
                quantization_analysis_model.append(
                    QuantizationAnalysisSchema(grouping=grouping, **counts_dict)
                )
            return quantization_analysis_model

    def to_dict(self) -> Dict[str, Any]:
        if self.sparsity_analysis_model:
            return MemoryAccessAnalysisSchema(
                name=self.node.name,
                sparsity=[dict(model) for model in self.sparsity_analysis_model],
                quantization=[
                    dict(model) for model in self.quantization_analysis_model
                ],
            ).dict()

    def to_yaml(self) -> str:
        if self.sparsity_analysis_model:
            return yaml.dump(self.to_dict())


def get_size_from_shape(arr: Optional[List] = None):
    if arr:
        return reduce(lambda el, res: el * res, arr)
    return 0


def get_memory_access_counts(
    model_graph: ONNXGraph,
    node: NodeProto,
    node_shape: Dict[str, List],
):
    num_weights, _, num_weights_sparse = get_node_param_counts(node, model_graph)
    if num_weights > 0:
        out_feat_size = get_size_from_shape(node_shape.input_shapes[0])
        inp_feat_size = get_size_from_shape(node_shape.output_shapes[0])
        kernel_shape = get_node_kernel_shape(node)
        kernel_size = get_size_from_shape(kernel_shape) if kernel_shape else 0

        num_sparse_weights_four_blocks, num_weights_four_block = 0, 0
        if is_sparse_layer(model_graph, node):
            (
                num_sparse_weights_four_blocks,
                num_weights_four_block,
            ) = get_node_num_four_block_zeros_and_size(model_graph, node)

        counts = (
            num_weights * out_feat_size + inp_feat_size * kernel_size + out_feat_size
        )
        counts_sparse = (
            num_weights_sparse * out_feat_size
            + inp_feat_size * kernel_size
            + out_feat_size
        )
        counts_block4 = (
            num_weights_four_block * out_feat_size
            + inp_feat_size * kernel_size
            + out_feat_size
        )
        counts_block4_sparse = (
            num_sparse_weights_four_blocks * out_feat_size
            + inp_feat_size * kernel_size
            + out_feat_size
        )
        return {
            "single": {
                "counts": counts,
                "counts_sparse": counts_sparse,
            },
            "block4": {
                "counts": counts_block4,
                "counts_sparse": counts_block4_sparse,
            },
        }


def get_memory_access_bits(
    model_graph: ONNXGraph,
    node: NodeProto,
    node_shape: Dict,
):
    num_weights, _, _ = get_node_param_counts(node, model_graph)
    if num_weights > 0:
        memory_access_counts: Dict = get_memory_access_counts(
            model_graph, node, node_shape
        )
        node_weight = get_node_weight(model_graph, node)
        precision = get_numpy_quantization_level(node_weight)
        counts = memory_access_counts["single"]["counts"]
<<<<<<< HEAD
        counts_sparse = memory_access_counts["single"]["counts_sparse"]
        bits = (counts - counts_sparse) * precision
=======
        bits = counts * precision
>>>>>>> eff2482c
        is_quantized = is_quantized_layer(model_graph, node)

        return {
            "tensor": {
                "bits": bits,
                "bits_quant": bits * is_quantized,
                "counts": counts,
                "counts_quant": counts * is_quantized,
            }
        }<|MERGE_RESOLUTION|>--- conflicted
+++ resolved
@@ -165,12 +165,7 @@
         node_weight = get_node_weight(model_graph, node)
         precision = get_numpy_quantization_level(node_weight)
         counts = memory_access_counts["single"]["counts"]
-<<<<<<< HEAD
-        counts_sparse = memory_access_counts["single"]["counts_sparse"]
-        bits = (counts - counts_sparse) * precision
-=======
         bits = counts * precision
->>>>>>> eff2482c
         is_quantized = is_quantized_layer(model_graph, node)
 
         return {
