--- conflicted
+++ resolved
@@ -12,12 +12,8 @@
 # See the License for the specific language governing permissions and
 # limitations under the License.
 import logging
-<<<<<<< HEAD
 import textwrap
 from typing import Dict, List, Optional, Tuple, Union
-=======
-from typing import Dict, List, Optional, Union, Tuple
->>>>>>> 8e734c64
 
 from pydantic import BaseModel, Field
 
@@ -277,18 +273,10 @@
 
         return self.__class__(**new_fields)
 
-<<<<<<< HEAD
     def pretty_print(self, headers: bool = False, column_width=30):
         """
         pretty print current Entry object with all it's fields
         """
-=======
-    def pretty_print(self, headers: bool = False):
-        """
-        pretty print current Entry object with all it's fields
-        """
-        column_width = 15
->>>>>>> 8e734c64
         field_names = self._print_order
         field_values = []
         for field_name in field_names:
@@ -434,11 +422,7 @@
             entries=compared_entries,
         )
 
-<<<<<<< HEAD
     def get_comparable_entries(self, other: "Section") -> Tuple[List[Entry], ...]:
-=======
-    def get_comparable_entries(self, other: "Section")-> Tuple[List[Entry], ...]:
->>>>>>> 8e734c64
         """
         Get comparable entries by same name or type if they belong to
         `NamedEntry` or `TypedEntry`, else return all entries
@@ -473,7 +457,6 @@
                 "Found mismatching entries, these will be ignored during "
                 f"comparison in Section: {self.section_name}"
             )
-<<<<<<< HEAD
         return self_comparable_entries, other_comparable_entries
 
 
@@ -504,6 +487,4 @@
         if line_idx < max_lines_needed - 1:
             result_string += "\n"
     return result_string
-=======
-        return self_comparable_entries, other_comparable_entries
->>>>>>> 8e734c64
+    