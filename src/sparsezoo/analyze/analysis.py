# Copyright (c) 2021 - present / Neuralmagic, Inc. All Rights Reserved.
#
# Licensed under the Apache License, Version 2.0 (the "License");
# you may not use this file except in compliance with the License.
# You may obtain a copy of the License at
#
#    http://www.apache.org/licenses/LICENSE-2.0
#
# Unless required by applicable law or agreed to in writing,
# software distributed under the License is distributed on an "AS IS" BASIS,
# WITHOUT WARRANTIES OR CONDITIONS OF ANY KIND, either express or implied.
# See the License for the specific language governing permissions and
# limitations under the License.
"""
A module that contains schema definitions for benchmarking and/or performance
analysis results
"""

import copy
import logging
from collections import defaultdict
from dataclasses import dataclass
from pathlib import Path
from typing import Any, Dict, List, Optional, Union

import numpy
import onnx
import yaml
from onnx import ModelProto, NodeProto
from pydantic import BaseModel, Field, PositiveFloat, PositiveInt

<<<<<<< HEAD
import pandas
=======
>>>>>>> a1235b27
from sparsezoo import Model
from sparsezoo.analyze.utils.models import (
    DenseSparseOps,
    NodeCounts,
    NodeIO,
    OperationSummary,
    OpsSummary,
    ParameterComponent,
    ParameterSummary,
    ZeroNonZeroParams,
)
from sparsezoo.utils import (
    NodeDataType,
    NodeShape,
    ONNXGraph,
    extract_node_id,
    extract_node_shapes_and_dtypes,
    get_layer_and_op_counts,
    get_node_bias,
    get_node_bias_name,
    get_node_num_four_block_zeros_and_size,
    get_node_num_zeros_and_size,
    get_node_weight,
    get_node_weight_name,
    get_ops_dict,
    get_zero_point,
    is_four_block_sparse_layer,
    is_parameterized_prunable_layer,
    is_quantized_layer,
    is_sparse_layer,
)


__all__ = [
    "NodeInferenceResult",
    "ImposedSparsificationInfo",
    "BenchmarkScenario",
    "BenchmarkResult",
    "NodeAnalysis",
    "ModelAnalysis",
]

_LOGGER = logging.getLogger()


class YAMLSerializableBaseModel(BaseModel):
    """
    A BaseModel that adds a .yaml(...) function to all child classes
    """

    def yaml(self, file_path: Optional[str] = None) -> Union[str, None]:
        """
        :param file_path: optional file path to save yaml to
        :return: if file_path is not given, the state of the analysis model
            as a yaml string, otherwise None
        """
        file_stream = None if file_path is None else open(file_path, "w")
        ret = yaml.dump(
            self.dict(), stream=file_stream, allow_unicode=True, sort_keys=False
        )

        if file_stream is not None:
            file_stream.close()

        return ret


@dataclass
class _SparseItemCount:
    name: str
    total: int = 0
    pruned: int = 0
    dense: int = 0
    quantized: int = 0


class NodeInferenceResult(YAMLSerializableBaseModel):
    """
    Schema representing node level information from a benchmarking experiment
    """

    name: str = Field(description="The node's name")
    avg_run_time: PositiveFloat = Field(
        description="Average run time for current node in milli-secs",
    )
    extras: Optional[Dict[str, Any]] = Field(
        default=None,
        description="Extra arguments for DeepSparse specific results",
    )


class ImposedSparsificationInfo(YAMLSerializableBaseModel):
    """
    Schema definition for applied sparsification techniques
    """

    sparsity: Optional[PositiveFloat] = Field(
        default=None,
        description="Globally imposed sparsity level, should be " "within (0, 1.0]",
    )

    sparsity_block_structure: Optional[str] = Field(
        default=None,
        description="The sparsity block structure applied to the onnx model;"
        " ex 2:4, 4",
    )

    quantization: bool = Field(
        default=False,
        description="Flag to ascertain if quantization should be applied or not",
    )

    recipe: Optional[str] = Field(
        default=None,
        description="The recipe to be applied",
    )


class BenchmarkScenario(YAMLSerializableBaseModel):
    """
    Schema representing information for a benchmarking experiment
    """

    batch_size: PositiveInt = Field(
        description="The batch size to use for benchmarking",
    )

    num_cores: Optional[int] = Field(
        description="The number of cores to use for benchmarking, can also take "
        "in a `None` value, which represents all cores",
    )

    engine: str = Field(
        default="deepsparse",
        description="The engine to use for benchmarking, can be `deepsparse`"
        "or `onnxruntime`; defaults to `deepsparse`",
    )

    scenario: str = Field(
        default="sync",
        description="The scenario to use for benchmarking, could be `sync` or "
        "`async`; defaults to `sync`",
    )

    num_streams: Optional[int] = Field(
        default=None, description="Number of streams to use for benchmarking"
    )

    duration: int = Field(
        default=10,
        description="Number of seconds/steps the benchmark should run for, will use "
        "steps instead of seconds if `duration_in_steps` is `True`; "
        "defaults to 10",
    )

    warmup_duration: int = Field(
        default=10,
        description="Number of seconds/steps the benchmark warmup should run for, "
        "will use steps instead of seconds if `duration_in_steps` is "
        "`True`; defaults to 10 secs or steps",
    )

    instructions: Optional[str] = Field(
        default=None,
        description="Max supported instruction set available during benchmark",
    )

    analysis_only: bool = Field(
        default=False, description="Flag to only run analysis; defaults is `False`"
    )


class BenchmarkResult(YAMLSerializableBaseModel):
    """
    Schema representing results from a benchmarking experiment
    """

    setup: BenchmarkScenario = Field(
        description="Information regarding hardware, cores, batch_size, scenario and "
        "other info needed to run benchmark"
    )

    imposed_sparsification: Optional[ImposedSparsificationInfo] = Field(
        default=None,
        description="Information on sparsification techniques used for benchmarking "
        "if any",
    )

    items_per_second: float = Field(
        default=0.0, description="Number of items processed per second"
    )

    average_latency: float = Field(
        default=float("inf"), description="Average time taken per item in milli-seconds"
    )

    node_timings: Optional[List[NodeInferenceResult]] = Field(
        default=None,
        description="Node level inference results",
    )


class NodeAnalysis(YAMLSerializableBaseModel):
    """
    Pydantic model for the analysis of a node within a model
    """

    name: str = Field(description="The node's name")
    node_id: str = Field(description="The node's id (the name of its first output)")
    op_type: str = Field(description="The node's op type")

    inputs: List[NodeIO] = Field(description="The node's inputs in the onnx graph")
    outputs: List[NodeIO] = Field(description="The node's outputs in the onnx graph")

    parameter_summary: ParameterSummary = Field(
        description="The node's total number of parameters (excluding bias parameters)"
    )
    operation_summary: OperationSummary = Field(
        description="The node's total number of operations (including bias ops and "
        "other op types such as max pool)"
    )

    parameters: List[ParameterComponent] = Field(
        description="The parameters belonging to the node such as weight and bias"
    )

    parameterized_prunable: bool = Field(
        description="Does the node have a parameterized and prunable weight"
    )
    sparse_node: bool = Field(description="Does the node have sparse weights")
    quantized_node: bool = Field(description="Does the node have quantized weights")
    zero_point: int = Field(
        description="Node zero point for quantization, default zero"
    )

    @classmethod
    def from_node(
        cls,
        model_graph: ONNXGraph,
        node: NodeProto,
        node_shape: Union[NodeShape, None],
        node_dtype: Union[NodeDataType, None],
    ):
        """
        Node Analysis

        :param cls: class being constructed
        :param model_graph: instance of ONNXGraph containing node
        :param node: node being analyzed
        :param node_shape: the shape of the node
        :param node_dtype: the datatype of the node
        :return: instance of cls
        """
        node_id = extract_node_id(node)

        has_input_shapes = (
            node_shape is not None and node_shape.input_shapes is not None
        )
        has_input_dtypes = (
            node_dtype is not None and node_dtype.input_dtypes is not None
        )
        has_output_shapes = (
            node_shape is not None and node_shape.output_shapes is not None
        )
        has_output_dtypes = (
            node_dtype is not None and node_dtype.output_dtypes is not None
        )

        inputs = (
            [
                NodeIO(name=name, shape=shape, dtype=str(dtype))
                for name, shape, dtype in zip(
                    node.input, node_shape.input_shapes, node_dtype.input_dtypes
                )
            ]
            if has_input_shapes and has_input_dtypes
            else []
        )
        outputs = (
            [
                NodeIO(name=name, shape=shape, dtype=str(dtype))
                for name, shape, dtype in zip(
                    node.output, node_shape.output_shapes, node_dtype.output_dtypes
                )
            ]
            if has_output_shapes and has_output_dtypes
            else []
        )

        sparse_node = is_sparse_layer(model_graph, node)
        quantized_node = is_quantized_layer(model_graph, node)

        node_weight = get_node_weight(model_graph, node)
        node_bias = get_node_bias(model_graph, node)
        node_bias_size = node_bias.size if node_bias is not None else 0
        param_dtypes = [
            str(param.dtype) for param in [node_weight, node_bias] if param is not None
        ]
        num_sparse_parameters, num_parameters = get_node_num_zeros_and_size(
            model_graph, node
        )
        (
            num_sparse_four_blocks,
            num_four_blocks,
        ) = get_node_num_four_block_zeros_and_size(model_graph, node)
        parameter_summary = ParameterSummary(
            total=num_parameters + node_bias_size,
            pruned=num_sparse_parameters,
            block_structure={
                "single": ZeroNonZeroParams(
                    zero=num_sparse_parameters + node_bias_size,
                    non_zero=num_parameters - num_sparse_parameters,
                ),
                "block4": ZeroNonZeroParams(
                    zero=num_sparse_four_blocks,
                    non_zero=num_four_blocks - num_sparse_four_blocks,
                ),
            },
            precision={
                dtype: ZeroNonZeroParams(
                    zero=(
                        num_sparse_parameters
                        if node_weight is not None and str(node_weight.dtype) == dtype
                        else 0
                    )
                    + (
                        node_bias_size - numpy.count_nonzero(node_bias)
                        if node_bias is not None and str(node_bias.dtype) == dtype
                        else 0
                    ),
                    non_zero=(
                        num_parameters - num_sparse_parameters
                        if node_weight is not None and str(node_weight.dtype) == dtype
                        else 0
                    )
                    + (
                        numpy.count_nonzero(node_bias)
                        if node_bias is not None and str(node_bias.dtype) == dtype
                        else 0
                    ),
                )
                for dtype in param_dtypes
            },
        )

        def _sum_across_keys(dict, key):
            return sum([dict[k][key] for k in dict.keys()])

        is_four_block_sparse = is_four_block_sparse_layer(model_graph, node)
        single_ops_dict = get_ops_dict(
            model_graph, node, node_shape=node_shape, is_four_block_sparse=False
        )
        four_block_ops_dict = get_ops_dict(
            model_graph, node, node_shape=node_shape, is_four_block_sparse=True
        )
        true_ops_dict = (
            single_ops_dict if not is_four_block_sparse else four_block_ops_dict
        )

        # collect all dtypes include "other" (non weight or bias)
        operation_dtypes = copy.deepcopy(param_dtypes)
        first_output = next(iter(outputs), None)
        other_op_dtype = first_output.dtype if first_output is not None else "unknown"
        if (
            true_ops_dict["other"]["num_dense_ops"]
            + true_ops_dict["other"]["num_sparse_ops"]
            != 0
        ):
            operation_dtypes.append(other_op_dtype)

        operation_summary = OperationSummary(
            ops=OpsSummary(
                total=_sum_across_keys(true_ops_dict, "num_dense_ops")
                + _sum_across_keys(true_ops_dict, "num_sparse_ops"),
                pruned=_sum_across_keys(true_ops_dict, "num_sparse_ops"),
                block_structure={
                    "single": DenseSparseOps(
                        dense=_sum_across_keys(single_ops_dict, "num_dense_ops"),
                        sparse=_sum_across_keys(single_ops_dict, "num_sparse_ops"),
                    ),
                    "block4": DenseSparseOps(
                        dense=_sum_across_keys(four_block_ops_dict, "num_dense_ops"),
                        sparse=_sum_across_keys(four_block_ops_dict, "num_sparse_ops"),
                    ),
                },
                precision={
                    dtype: DenseSparseOps(
                        dense=(
                            (
                                true_ops_dict["weight"]["num_dense_ops"]
                                if node_weight is not None
                                and str(node_weight.dtype) == dtype
                                else 0
                            )
                            + (
                                true_ops_dict["bias"]["num_dense_ops"]
                                if node_bias is not None
                                and str(node_bias.dtype) == dtype
                                else 0
                            )
                            + (
                                true_ops_dict["other"]["num_dense_ops"]
                                if other_op_dtype == dtype
                                else 0
                            )
                        ),
                        sparse=(
                            (
                                true_ops_dict["weight"]["num_sparse_ops"]
                                if node_weight is not None
                                and str(node_weight.dtype) == dtype
                                else 0
                            )
                            + (
                                true_ops_dict["bias"]["num_sparse_ops"]
                                if node_bias is not None
                                and str(node_bias.dtype) == dtype
                                else 0
                            )
                            + (
                                true_ops_dict["other"]["num_sparse_ops"]
                                if other_op_dtype == dtype
                                else 0
                            )
                        ),
                    )
                    for dtype in operation_dtypes
                },
            ),
            macs=OpsSummary(
                total=(
                    true_ops_dict["weight"]["num_dense_ops"]
                    + true_ops_dict["weight"]["num_sparse_ops"]
                )
                // 2,
                pruned=true_ops_dict["weight"]["num_sparse_ops"] // 2,
                block_structure={
                    "single": DenseSparseOps(
                        dense=single_ops_dict["weight"]["num_dense_ops"] // 2,
                        sparse=single_ops_dict["weight"]["num_sparse_ops"] // 2,
                    ),
                    "block4": DenseSparseOps(
                        dense=four_block_ops_dict["weight"]["num_dense_ops"] // 2,
                        sparse=four_block_ops_dict["weight"]["num_sparse_ops"] // 2,
                    ),
                },
                precision={
                    str(node_weight.dtype): DenseSparseOps(
                        dense=true_ops_dict["weight"]["num_dense_ops"] // 2,
                        sparse=true_ops_dict["weight"]["num_sparse_ops"] // 2,
                    )
                }
                if node_weight is not None
                else {},
            ),
        )

        parameters = []
        if node_weight is not None:
            parameters.append(
                ParameterComponent(
                    alias="weight",
                    name=get_node_weight_name(model_graph, node),
                    shape=node_weight.shape,
                    parameter_summary=ParameterSummary(
                        total=num_parameters,
                        pruned=num_sparse_parameters,
                        block_structure={
                            "single": ZeroNonZeroParams(
                                zero=num_sparse_parameters,
                                non_zero=num_parameters - num_sparse_parameters,
                            ),
                            "block4": ZeroNonZeroParams(
                                zero=num_sparse_four_blocks,
                                non_zero=num_four_blocks - num_sparse_four_blocks,
                            ),
                        },
                        precision={
                            str(node_weight.dtype): ZeroNonZeroParams(
                                zero=num_sparse_parameters,
                                non_zero=num_parameters - num_sparse_parameters,
                            )
                        }
                        if node_weight is not None
                        else {},
                    ),
                    dtype=str(node_weight.dtype),
                )
            )
        if node_bias is not None:
            parameters.append(
                ParameterComponent(
                    alias="bias",
                    name=get_node_bias_name(node),
                    shape=node_bias.shape,
                    parameter_summary=ParameterSummary(
                        total=node_bias_size,
                        pruned=0,
                        block_structure={
                            "single": ZeroNonZeroParams(
                                zero=node_bias_size - numpy.count_nonzero(node_bias),
                                non_zero=numpy.count_nonzero(node_bias),
                            ),
                            "block4": ZeroNonZeroParams(
                                zero=0,
                                non_zero=0,
                            ),
                        },
                        precision={
                            str(node_bias.dtype): ZeroNonZeroParams(
                                zero=node_bias_size - numpy.count_nonzero(node_bias),
                                non_zero=numpy.count_nonzero(node_bias),
                            )
                        }
                        if node_bias is not None
                        else {},
                    ),
                    dtype=str(node_bias.dtype),
                )
            )

        return cls(
            name=node.name,
            node_id=node_id,
            op_type=node.op_type,
            inputs=inputs,
            outputs=outputs,
            parameter_summary=parameter_summary,
            operation_summary=operation_summary,
            parameters=parameters,
            parameterized_prunable=is_parameterized_prunable_layer(model_graph, node),
            sparse_node=sparse_node,
            quantized_node=quantized_node,
            zero_point=get_zero_point(model_graph, node),
        )


class ModelAnalysis(YAMLSerializableBaseModel):
    """
    Pydantic model for analysis of a model
    """

    node_counts: Dict[str, int] = Field(description="The number of each node op type")
    all_nodes: NodeCounts = Field(
        description="The number of nodes grouped by their attributes"
    )
    parameterized: NodeCounts = Field(
        description="The number of nodes which are parameterized grouped by their "
        "attributes"
    )
    non_parameterized: NodeCounts = Field(
        description="The number of nodes which are not parameterized grouped by "
        "their attributes"
    )

    parameter_summary: ParameterSummary = Field(
        description="A summary of all the parameters in the model"
    )
    operation_summary: OperationSummary = Field(
        description="A summary of all the operations in the model"
    )

    nodes: List[NodeAnalysis] = Field(
        description="List of analyses for each node in the model graph", default=[]
    )

    benchmark_results: List[BenchmarkResult] = Field(
        default=[],
        description="A list of different benchmarking results for the onnx model",
    )

    @classmethod
    def from_onnx(cls, onnx_file_path: Union[str, ModelProto]):
        """
        Model Analysis

        :param cls: class being constructed
        :param onnx_file_path: path to onnx file, or a loaded onnx ModelProto to
            analyze
        :return: instance of cls
        """
        model_onnx = (
            onnx_file_path
            if isinstance(onnx_file_path, ModelProto)
            else onnx.load(onnx_file_path)
        )
        model_graph = ONNXGraph(model_onnx)

        node_analyses = cls.analyze_nodes(model_graph)

        layer_counts, op_counts = get_layer_and_op_counts(model_graph)
        layer_counts.update(op_counts)
        node_counts = layer_counts.copy()

        # these could be done with node-wise computation rather than feature-wise
        # to reduce run time

        all_nodes = NodeCounts(
            total=len(node_analyses),
            quantized=len(
                [1 for node_analysis in node_analyses if node_analysis.quantized_node]
            ),
            # quantizable
            pruned=len(
                [1 for node_analysis in node_analyses if node_analysis.sparse_node]
            ),
            prunable=len(
                [
                    1
                    for node_analysis in node_analyses
                    if node_analysis.parameterized_prunable
                ]
            ),
        )

        parameterized = NodeCounts(
            total=len(
                [
                    1
                    for node_analysis in node_analyses
                    if node_analysis.parameterized_prunable
                ]
            ),
            quantized=len(
                [
                    1
                    for node_analysis in node_analyses
                    if node_analysis.parameterized_prunable
                    and node_analysis.quantized_node
                ]
            ),
            # quantizable
            pruned=len(
                [
                    1
                    for node_analysis in node_analyses
                    if node_analysis.parameterized_prunable
                    and node_analysis.sparse_node
                ]
            ),
            prunable=len(
                [
                    1
                    for node_analysis in node_analyses
                    if node_analysis.parameterized_prunable
                ]
            ),
        )

        non_parameterized = NodeCounts(
            total=len(
                [
                    1
                    for node_analysis in node_analyses
                    if not node_analysis.parameterized_prunable
                ]
            ),
            quantized=len(
                [
                    1
                    for node_analysis in node_analyses
                    if not node_analysis.parameterized_prunable
                    and node_analysis.quantized_node
                ]
            ),
            # quantizable
            pruned=len(
                [
                    1
                    for node_analysis in node_analyses
                    if not node_analysis.parameterized_prunable
                    and node_analysis.sparse_node
                ]
            ),
            prunable=len(
                [
                    1
                    for node_analysis in node_analyses
                    if not node_analysis.parameterized_prunable
                ]
            ),
        )

        all_parameter_dtypes = []
        all_ops_operation_dtypes = []
        all_macs_operation_dtypes = []
        for node_analysis in node_analyses:
            all_parameter_dtypes.extend(
                node_analysis.parameter_summary.precision.keys()
            )
            all_ops_operation_dtypes.extend(
                node_analysis.operation_summary.ops.precision.keys()
            )
            all_macs_operation_dtypes.extend(
                node_analysis.operation_summary.macs.precision.keys()
            )
        all_ops_operation_dtypes = set(all_ops_operation_dtypes)
        all_macs_operation_dtypes = set(all_macs_operation_dtypes)
        all_parameter_dtypes = set(all_parameter_dtypes)

        # this can be done with better run time efficiency with a recursive summing algo
        parameter_summary = ParameterSummary(
            total=sum(
                [
                    node_analysis.parameter_summary.total
                    for node_analysis in node_analyses
                ]
            ),
            pruned=sum(
                [
                    node_analysis.parameter_summary.pruned
                    for node_analysis in node_analyses
                ]
            ),
            block_structure={
                "single": ZeroNonZeroParams(
                    zero=sum(
                        [
                            node_analysis.parameter_summary.block_structure[
                                "single"
                            ].zero
                            for node_analysis in node_analyses
                        ]
                    ),
                    non_zero=sum(
                        [
                            node_analysis.parameter_summary.block_structure[
                                "single"
                            ].non_zero
                            for node_analysis in node_analyses
                        ]
                    ),
                ),
                "block4": ZeroNonZeroParams(
                    zero=sum(
                        [
                            node_analysis.parameter_summary.block_structure[
                                "block4"
                            ].zero
                            for node_analysis in node_analyses
                        ]
                    ),
                    non_zero=sum(
                        [
                            node_analysis.parameter_summary.block_structure[
                                "block4"
                            ].non_zero
                            for node_analysis in node_analyses
                        ]
                    ),
                ),
            },
            precision={
                dtype: ZeroNonZeroParams(
                    zero=sum(
                        [
                            node_analysis.parameter_summary.precision[dtype].zero
                            for node_analysis in node_analyses
                            if dtype in node_analysis.parameter_summary.precision
                        ]
                    ),
                    non_zero=sum(
                        [
                            node_analysis.parameter_summary.precision[dtype].non_zero
                            for node_analysis in node_analyses
                            if dtype in node_analysis.parameter_summary.precision
                        ]
                    ),
                )
                for dtype in all_parameter_dtypes
            },
        )

        operation_summary = OperationSummary(
            ops=OpsSummary(
                total=sum(
                    [
                        node_analysis.operation_summary.ops.total
                        for node_analysis in node_analyses
                    ]
                ),
                pruned=sum(
                    [
                        node_analysis.operation_summary.ops.pruned
                        for node_analysis in node_analyses
                    ]
                ),
                block_structure={
                    "single": DenseSparseOps(
                        dense=sum(
                            [
                                node_analysis.operation_summary.ops.block_structure[
                                    "single"
                                ].dense
                                for node_analysis in node_analyses
                            ]
                        ),
                        sparse=sum(
                            [
                                node_analysis.operation_summary.ops.block_structure[
                                    "single"
                                ].sparse
                                for node_analysis in node_analyses
                            ]
                        ),
                    ),
                    "block4": DenseSparseOps(
                        dense=sum(
                            [
                                node_analysis.operation_summary.ops.block_structure[
                                    "block4"
                                ].dense
                                for node_analysis in node_analyses
                            ]
                        ),
                        sparse=sum(
                            [
                                node_analysis.operation_summary.ops.block_structure[
                                    "block4"
                                ].sparse
                                for node_analysis in node_analyses
                            ]
                        ),
                    ),
                },
                precision={
                    dtype: DenseSparseOps(
                        dense=sum(
                            [
                                node_analysis.operation_summary.ops.precision[
                                    dtype
                                ].dense
                                for node_analysis in node_analyses
                                if dtype
                                in node_analysis.operation_summary.ops.precision
                            ]
                        ),
                        sparse=sum(
                            [
                                node_analysis.operation_summary.ops.precision[
                                    dtype
                                ].sparse
                                for node_analysis in node_analyses
                                if dtype
                                in node_analysis.operation_summary.ops.precision
                            ]
                        ),
                    )
                    for dtype in all_ops_operation_dtypes
                },
            ),
            macs=OpsSummary(
                total=sum(
                    [
                        node_analysis.operation_summary.macs.total
                        for node_analysis in node_analyses
                    ]
                ),
                pruned=sum(
                    [
                        node_analysis.operation_summary.macs.pruned
                        for node_analysis in node_analyses
                    ]
                ),
                block_structure={
                    "single": DenseSparseOps(
                        dense=sum(
                            [
                                node_analysis.operation_summary.macs.block_structure[
                                    "single"
                                ].dense
                                for node_analysis in node_analyses
                            ]
                        ),
                        sparse=sum(
                            [
                                node_analysis.operation_summary.macs.block_structure[
                                    "single"
                                ].sparse
                                for node_analysis in node_analyses
                            ]
                        ),
                    ),
                    "block4": DenseSparseOps(
                        dense=sum(
                            [
                                node_analysis.operation_summary.macs.block_structure[
                                    "block4"
                                ].dense
                                for node_analysis in node_analyses
                            ]
                        ),
                        sparse=sum(
                            [
                                node_analysis.operation_summary.macs.block_structure[
                                    "block4"
                                ].sparse
                                for node_analysis in node_analyses
                            ]
                        ),
                    ),
                },
                precision={
                    dtype: DenseSparseOps(
                        dense=sum(
                            [
                                node_analysis.operation_summary.macs.precision[
                                    dtype
                                ].dense
                                for node_analysis in node_analyses
                                if dtype
                                in node_analysis.operation_summary.macs.precision
                            ]
                        ),
                        sparse=sum(
                            [
                                node_analysis.operation_summary.macs.precision[
                                    dtype
                                ].sparse
                                for node_analysis in node_analyses
                                if dtype
                                in node_analysis.operation_summary.macs.precision
                            ]
                        ),
                    )
                    for dtype in all_macs_operation_dtypes
                },
            ),
        )

        return cls(
            node_counts=node_counts,
            all_nodes=all_nodes,
            parameterized=parameterized,
            non_parameterized=non_parameterized,
            parameter_summary=parameter_summary,
            operation_summary=operation_summary,
            nodes=node_analyses,
        )

    @classmethod
    def create(cls, file_path: Union[str, ModelProto]) -> "ModelAnalysis":
        """
        Factory method to create a model analysis object from an onnx filepath,
        sparsezoo stub, deployment directory, or a yaml file/raw string representing
        a `ModelAnalysis` object

        :param file_path: An instantiated ModelProto object, or path to an onnx
            model, or SparseZoo stub, or path to a deployment directory, or path
            to a yaml file or a raw yaml string representing a `ModelAnalysis`
            object. This is used to create a new ModelAnalysis object
        :returns: The created ModelAnalysis object
        """
        if not isinstance(file_path, (str, ModelProto, Path)):
            raise ValueError(
                f"Invalid file_path type {type(file_path)} passed to "
                f"ModelAnalysis.create(...)"
            )

<<<<<<< HEAD
        if isinstance(file_path, ModelProto) or (
            Path(file_path).suffix == ".onnx" and Path(file_path).is_file()
        ):
            return ModelAnalysis.from_onnx(onnx_file_path=file_path)

        if file_path.startswith("zoo:"):
            return ModelAnalysis.from_onnx(
                Model(file_path).deployment.get_file("model.onnx").path
=======
        if isinstance(file_path, ModelProto):
            return ModelAnalysis.from_onnx(onnx_file_path=file_path)

        if Path(file_path).is_file():
            return (
                ModelAnalysis.parse_yaml_file(file_path=file_path)
                if Path(file_path).suffix == ".yaml"
                else ModelAnalysis.from_onnx(onnx_file_path=file_path)
>>>>>>> a1235b27
            )
        if Path(file_path).is_dir():
            _LOGGER.info(f"Loading `model.onnx` from deployment directory {file_path}")
            return ModelAnalysis.from_onnx(Path(file_path) / "model.onnx")

<<<<<<< HEAD
        if Path(file_path).is_file() and Path(file_path).suffix == ".yaml":
            return ModelAnalysis.parse_yaml_file(file_path=file_path)
=======
        if file_path.startswith("zoo:"):
            return ModelAnalysis.from_onnx(
                Model(file_path).deployment.get_file("model.onnx").path
            )
>>>>>>> a1235b27

        if isinstance(file_path, str):
            return ModelAnalysis.parse_yaml_raw(yaml_raw=file_path)

        raise ValueError(
            f"Invalid argument file_path {file_path} to create ModelAnalysis"
        )

    def summary(self) -> Dict[str, Any]:
        """
        :return: A dict like object with summary of current analysis
        """

        # parameter summary

        alias_to_item_count: Dict[str, _SparseItemCount] = {
            name.lower(): _SparseItemCount(name=name) for name in ["Weight", "Bias"]
        }

        for node in self.nodes:
            for parameter in node.parameters:
                item_count = alias_to_item_count[parameter.alias]
                parameter_summary = parameter.parameter_summary

                item_count.total += parameter_summary.total
                item_count.pruned += parameter_summary.pruned

                if "float32" in parameter_summary.precision:
                    item_count.dense += (
                        parameter_summary.precision["float32"].zero
                        + parameter_summary.precision["float32"].non_zero
                    )

        parameter_item_counts = list(alias_to_item_count.values())

        # fill empty quantized counts

        for item_count in parameter_item_counts:
            item_count.quantized = item_count.total - item_count.dense

        parameter_summary = {
            "Parameters": _summary_from_sparse_item_counts(items=parameter_item_counts),
        }

        # ops summary

        pruned_param_counts = defaultdict(int)
        dense_param_counts = defaultdict(int)
        total_param_counts = defaultdict(int)
        parameterized_op_types = set()

        sparse_node_counts = defaultdict(int)
        dense_node_counts = defaultdict(int)
        total_node_counts = defaultdict(int)
        non_parameterized_op_types = set()

        for node in self.nodes:
            if node.parameterized_prunable:
                parameterized_op_types.add(node.op_type)
                pruned_param_counts[node.op_type] += node.parameter_summary.pruned
                total_param_counts[node.op_type] += node.parameter_summary.total

                if "float32" in node.parameter_summary.precision:
                    dense_param_counts[node.op_type] += (
                        node.parameter_summary.precision["float32"].zero
                        + node.parameter_summary.precision["float32"].non_zero
                    )

            else:
                non_parameterized_op_types.add(node.op_type)
                total_node_counts[node.op_type] += 1
                if node.sparse_node:
                    sparse_node_counts[node.op_type] += 1
                if not node.quantized_node:
                    dense_node_counts[node.op_type] += 1

        parameterized_item_counts = [
            _SparseItemCount(
                name=op_type,
                total=total_param_counts[op_type],
                pruned=pruned_param_counts[op_type],
                dense=dense_param_counts[op_type],
                quantized=total_param_counts[op_type] - dense_param_counts[op_type],
            )
            for op_type in parameterized_op_types
        ]

        non_parameterized_item_counts = [
            _SparseItemCount(
                name=op_type,
                total=total_node_counts[op_type],
                pruned=sparse_node_counts[op_type],
                dense=dense_node_counts[op_type],
                quantized=total_node_counts[op_type] - dense_node_counts[op_type],
            )
            for op_type in non_parameterized_op_types
        ]

        ops_summary = {
            "Parameterized Ops": _summary_from_sparse_item_counts(
                items=parameterized_item_counts,
            ),
            "Non Parameterized Ops": _summary_from_sparse_item_counts(
                items=non_parameterized_item_counts,
            ),
        }

        footer = {
            "Summary": {
                "Number of Parameters": parameter_summary["Parameters"]["Total"][
                    "Total"
                ],
                "Number of Operations": sum(
                    op_summary["Total"]["Total"] for op_summary in ops_summary.values()
                ),
                "Weight Sparsity %": parameter_summary["Parameters"]["Weight"][
                    "Sparsity %"
                ],
                "Quantized Parameterized Ops %": ops_summary["Parameterized Ops"][
                    "Total"
                ]["INT8 Precision %"],
                "Quantized Non-Parameterized Ops %": ops_summary[
                    "Non Parameterized Ops"
                ]["Total"]["INT8 Precision %"],
            }
        }

        # performance summary

        performance_summary = {}
        if self.benchmark_results:
            performance_summary = {
                "OVERALL": self._get_benchmark_summary(
                    ops_summary=ops_summary,
                    parameter_summary=parameter_summary,
                )
            }

        return {
            **parameter_summary,
            **ops_summary,
            **performance_summary,
            **footer,
        }

    def _get_benchmark_summary(self, ops_summary, parameter_summary):
        if not self.benchmark_results:
            return {}

        return {
            f"Benchmark {idx + 1}": {
                "Latency(ms)": benchmark_result.average_latency,
                "Throughput(itm/sec)": benchmark_result.items_per_second,
                "Supported Graph %": "",
                "Sparsity %": (
                    benchmark_result.imposed_sparsification.sparsity
                    or parameter_summary["Parameters"]["Weight"]["Sparsity %"]
                ),
                "Quantized Parameterized Ops %": ops_summary["Parameterized Ops"][
                    "Total"
                ]["INT8 Precision %"],
                "Quantized Non-Parameterized Ops %": ops_summary[
                    "Non Parameterized Ops"
                ]["Total"]["INT8 Precision %"],
            }
            for idx, benchmark_result in enumerate(self.benchmark_results)
        }

    def pretty_print_summary(self):
        """
        Pretty print analysis summary
        """
        summary = self.summary()
        summary_copy = copy.copy(summary)
        footer = summary_copy.pop("Summary")

        # relies on pandas for pretty printing as of now
        for section_name, section_dict in summary_copy.items():
            print(f"{section_name.upper()}:")
            print(pandas.DataFrame(section_dict).T.to_string(), end="\n\n")

        print("SUMMARY:")
        for footer_key, footer_value in footer.items():
            print(f"{footer_key}: {footer_value}")

    @classmethod
    def parse_yaml_file(cls, file_path: str):
        """
        :param file_path: path to yaml file containing model analysis data
        :return: instance of ModelAnalysis class
        """
        with open(file_path, "r") as file:
            dict_obj = yaml.safe_load(file)
        return cls.parse_obj(dict_obj)

    @classmethod
    def parse_yaml_raw(cls, yaml_raw: str):
        """
        :param yaml_raw: string containing model analysis data
        :return: instance of ModelAnalysis class
        """
        dict_obj = yaml.safe_load(yaml_raw)  # unsafe: needs to load numpy
        return cls.parse_obj(dict_obj)

    @staticmethod
    def analyze_nodes(model_graph: ONNXGraph) -> List[NodeAnalysis]:
        """
        :param: model that contains the nodes to be analyzed
        :return: list of node analyses from model graph
        """
        node_shapes, node_dtypes = extract_node_shapes_and_dtypes(model_graph.model)

        nodes = []
        for node in model_graph.nodes:
            node_id = extract_node_id(node)
            node_shape = node_shapes.get(node_id)
            node_dtype = node_dtypes.get(node_id)
            node_analysis = NodeAnalysis.from_node(
                model_graph, node, node_shape=node_shape, node_dtype=node_dtype
            )
            nodes.append(node_analysis)

        return nodes


def _summary_from_sparse_item_counts(items: List[_SparseItemCount], precision: int = 2):
    """
    :return: A dict like object with stats about each item type
    """
    total = sum(item.total for item in items)
    num_sparse = sum(item.pruned for item in items)
    num_fp32 = sum(item.dense for item in items)
    num_int8 = sum(item.quantized for item in items)

    summary = {
        item.name: {
            "Total": item.total,
            "Percent Total %": round(item.total * 100.0 / total, precision),
            "Sparsity %": round(item.pruned * 100.0 / item.total, precision),
            "FP32 Precision %": round(item.dense * 100.0 / item.total, precision),
            "INT8 Precision %": round(item.quantized * 100.0 / item.total, precision),
        }
        for item in items
        if item.total
    }

    summary["Total"] = {
        "Total": total,
        "Percent Total %": round(total * 100.0 / total, precision),
        "Sparsity %": round(num_sparse * 100.0 / total, precision),
        "FP32 Precision %": round(num_fp32 * 100.0 / total, precision),
        "INT8 Precision %": round(num_int8 * 100.0 / total, precision),
    }

    return summary<|MERGE_RESOLUTION|>--- conflicted
+++ resolved
@@ -29,10 +29,7 @@
 from onnx import ModelProto, NodeProto
 from pydantic import BaseModel, Field, PositiveFloat, PositiveInt
 
-<<<<<<< HEAD
 import pandas
-=======
->>>>>>> a1235b27
 from sparsezoo import Model
 from sparsezoo.analyze.utils.models import (
     DenseSparseOps,
@@ -992,16 +989,6 @@
                 f"ModelAnalysis.create(...)"
             )
 
-<<<<<<< HEAD
-        if isinstance(file_path, ModelProto) or (
-            Path(file_path).suffix == ".onnx" and Path(file_path).is_file()
-        ):
-            return ModelAnalysis.from_onnx(onnx_file_path=file_path)
-
-        if file_path.startswith("zoo:"):
-            return ModelAnalysis.from_onnx(
-                Model(file_path).deployment.get_file("model.onnx").path
-=======
         if isinstance(file_path, ModelProto):
             return ModelAnalysis.from_onnx(onnx_file_path=file_path)
 
@@ -1010,21 +997,15 @@
                 ModelAnalysis.parse_yaml_file(file_path=file_path)
                 if Path(file_path).suffix == ".yaml"
                 else ModelAnalysis.from_onnx(onnx_file_path=file_path)
->>>>>>> a1235b27
             )
         if Path(file_path).is_dir():
             _LOGGER.info(f"Loading `model.onnx` from deployment directory {file_path}")
             return ModelAnalysis.from_onnx(Path(file_path) / "model.onnx")
 
-<<<<<<< HEAD
-        if Path(file_path).is_file() and Path(file_path).suffix == ".yaml":
-            return ModelAnalysis.parse_yaml_file(file_path=file_path)
-=======
         if file_path.startswith("zoo:"):
             return ModelAnalysis.from_onnx(
                 Model(file_path).deployment.get_file("model.onnx").path
             )
->>>>>>> a1235b27
 
         if isinstance(file_path, str):
             return ModelAnalysis.parse_yaml_raw(yaml_raw=file_path)
