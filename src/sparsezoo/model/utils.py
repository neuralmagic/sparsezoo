--- conflicted
+++ resolved
@@ -23,11 +23,6 @@
 from pathlib import Path
 from typing import Any, Callable, Dict, List, Optional, Set, Tuple, Union
 
-<<<<<<< HEAD
-import pydantic
-
-=======
->>>>>>> ff5c1e32
 from sparsezoo.api.graphql import GraphQLAPI
 from sparsezoo.model.result_utils import (
     ModelResult,
@@ -35,11 +30,7 @@
     ValidationResult,
 )
 from sparsezoo.objects import Directory, File, NumpyDirectory
-<<<<<<< HEAD
-from sparsezoo.utils import save_numpy
-=======
 from sparsezoo.utils import BASE_API_URL, convert_to_bool, save_numpy
->>>>>>> ff5c1e32
 
 
 __all__ = [
@@ -118,13 +109,8 @@
 def load_files_from_stub(
     stub: str,
     valid_params: Optional[List[str]] = None,
-<<<<<<< HEAD
-) -> Tuple[
-    List[Dict[str, Any]], str, Dict[str, str], Dict[str, List[ModelResult]], int
-=======
 ) -> Optional[
     Tuple[List[Dict[str, Any]], str, Dict[str, str], Dict[str, List[ModelResult]], int]
->>>>>>> ff5c1e32
 ]:
     """
     :param stub: the SparseZoo stub path to the model (optionally
@@ -152,7 +138,6 @@
     models = api.fetch(
         operation_body="models",
         arguments=arguments,
-<<<<<<< HEAD
         fields=[
             "model_id",
             "model_onnx_size_compressed_bytes",
@@ -190,43 +175,8 @@
 
         benchmark_results = model.get("benchmark_results")
 
-        model_onnx_size_compressed_bytes = model["model_onnx_size_compressed_bytes"]
-
-        throughput_results = _parse_results_metrics(
-            results=benchmark_results, parser=ThroughputResults
-        )
-        validation_results = _parse_results_metrics(
-            results=training_results, parser=ValidationResult
-        )
-
-=======
-        fields=["modelId", "modelOnnxSizeCompressedBytes"],
-    )
-
-    if len(models):
-        model_id = models[0]["model_id"]
-
-        files = api.fetch(
-            operation_body="files",
-            arguments={"model_id": model_id},
-        )
-        include_file_download_url(files)
-        files = restructure_request_json(request_json=files)
-
-        if params is not None:
-            files = filter_files(files=files, params=params)
-
-        training_results = api.fetch(
-            operation_body="training_results",
-            arguments={"model_id": model_id},
-        )
-
-        benchmark_results = api.fetch(
-            operation_body="benchmark_results",
-            arguments={"model_id": model_id},
-        )
-
-        model_onnx_size_compressed_bytes = models[0]["model_onnx_size_compressed_bytes"]
+        model_onnx_size_compressed_bytes = model.get("model_onnx_size_compressed_bytes")
+        print(model_onnx_size_compressed_bytes)
 
         throughput_results = [
             ThroughputResults(**benchmark_result)
@@ -236,7 +186,6 @@
             ValidationResult(**training_result) for training_result in training_results
         ]
 
->>>>>>> ff5c1e32
         results: Dict[str, List[ModelResult]] = defaultdict(list)
         results["validation"] = validation_results
         results["throughput"] = throughput_results
@@ -629,17 +578,9 @@
     func(from_path, to_path)
 
 
-<<<<<<< HEAD
-def _parse_results_metrics(
-    results: Dict[str, str],
-    parser: Callable[[Dict[str, str]], List[pydantic.BaseModel]],
-):
-    return [parser(**result) for result in results]
-
-
 def include_file_download_url(files: List[Dict]):
     for file in files:
-        file["url"] = GraphQLAPI.get_file_download_url(
+        file["url"] = get_file_download_url(
             model_id=file["model_id"], file_name=file["display_name"]
         )
 
@@ -672,13 +613,6 @@
         re.match(STUB_V1_REGEX_EXPR, candidate)
         or re.match(STUB_V2_REGEX_EXPR, candidate)
     )
-=======
-def include_file_download_url(files: List[Dict]):
-    for file in files:
-        file["url"] = get_file_download_url(
-            model_id=file["model_id"], file_name=file["display_name"]
-        )
-
 
 def get_file_download_url(
     model_id: str,
@@ -692,34 +626,4 @@
     if convert_to_bool(os.getenv("SPARSEZOO_TEST_MODE")):
         download_url += "?increment_download=False"
 
-    return download_url
-
-
-def get_model_metadata_from_stub(stub: str) -> Dict[str, str]:
-    """
-    Return a dictionary of the model metadata from stub
-    """
-
-    stub_regex_expr = (
-        r"^(zoo:)?"
-        r"(?P<domain>[\.A-z0-9_]+)"
-        r"/(?P<sub_domain>[\.A-z0-9_]+)"
-        r"/(?P<architecture>[\.A-z0-9_]+)(-(?P<sub_architecture>[\.A-z0-9_]+))?"
-        r"/(?P<framework>[\.A-z0-9_]+)"
-        r"/(?P<repo>[\.A-z0-9_]+)"
-        r"/(?P<dataset>[\.A-z0-9_]+)"
-        r"/(?P<sparse_tag>[\.A-z0-9_-]+)"
-    )
-    matches = re.match(stub_regex_expr, stub)
-
-    return {
-        "domain": matches.group("domain"),
-        "sub_domain": matches.group("sub_domain"),
-        "architecture": matches.group("architecture"),
-        "sub_architecture": matches.group("sub_architecture"),
-        "framework": matches.group("framework"),
-        "repo": matches.group("repo"),
-        "dataset": matches.group("dataset"),
-        "sparse_tag": matches.group("sparse_tag"),
-    }
->>>>>>> ff5c1e32
+    return download_url