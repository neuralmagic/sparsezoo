--- conflicted
+++ resolved
@@ -12,7 +12,6 @@
 # See the License for the specific language governing permissions and
 # limitations under the License.
 
-import glob
 import logging
 import os
 import pathlib
@@ -28,30 +27,6 @@
 __all__ = ["Directory", "is_directory"]
 
 
-def _is_directory(file: Union[File, List[File], Dict[str, File]]) -> bool:
-    # check whether a File class object could be
-    # converted into a Directory class object
-    if not isinstance(file, File):
-        return False
-    file_stem = pathlib.Path(file.name).stem
-    # `file_stem` is `file.name` stripped from
-    # the possible file extension.
-    # if there is no extension, this means that
-    # the File represents a (non-archive) Directory.
-    return file_stem == file.name
-
-
-def _possibly_convert_files_to_dictionaries(
-    files: List[Union[File, List[File], Dict[str, File]]]
-) -> List[File]:
-    return [
-        Directory.from_file(file)
-        if (_is_directory(file) and not isinstance(file, Directory))
-        else file
-        for file in files
-    ]
-
-
 class Directory(File):
     """
     Object that represents a directory.
@@ -73,11 +48,7 @@
     ):
 
         self.files = (
-<<<<<<< HEAD
-            files if not files else _possibly_convert_files_to_dictionaries(files)
-=======
             files if not files else _possibly_convert_files_to_directories(files)
->>>>>>> 74572ec3
         )
         extension = name.split(".")[-2:]
         self._is_archive = (extension == ["tar", "gz"]) and (not self.files)
@@ -96,17 +67,10 @@
             )
         name = file.name
         files = [
-<<<<<<< HEAD
-            File(name=os.path.basename(path), path=path)
-            for path in glob.glob(os.path.join(file.path, "*"))
-        ]
-        files = _possibly_convert_files_to_dictionaries(files)
-=======
             File(name=os.path.basename(path), path=os.path.join(file.path, path))
             for path in os.listdir(file.path)
         ]
         files = _possibly_convert_files_to_directories(files)
->>>>>>> 74572ec3
         path = file.path
         return cls(name=name, files=files, path=path)
 
@@ -212,28 +176,7 @@
         # Directory can represent a folder or directory.
         else:
             for file in self.files:
-                file.download(
-                    destination_path=os.path.join(destination_path, self.name)
-                )
-
-    def get_file(self, file_name: str) -> Optional[File]:
-        """
-        Fetch a file from the Directory by name.
-        If several files with the same name exist within
-        the nested structure, the first found instance is returned.
-
-        :param file_name: name of the file to be fetched
-        :return: File if found, otherwise None
-        """
-        for file in self.files:
-            if file.name == file_name:
-                return file
-            if isinstance(file, Directory):
-                file = file.get_file(file_name=file_name)
-                if file:
-                    return file
-        logging.warning(f"File with name {file_name} not found!")
-        return None
+                file.download(destination_path=destination_path)
 
     def get_file(self, file_name: str) -> Optional[File]:
         """
