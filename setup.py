--- conflicted
+++ resolved
@@ -68,10 +68,7 @@
     "pytest>=6.0.0",
     "sphinx-rtd-theme",
     "wheel>=0.36.2",
-<<<<<<< HEAD
     "onnxruntime>=1.0.0",
-=======
->>>>>>> a0b8dfdf
     "matplotlib>=3.0.0",
 ]
 
