BUILDDIR := $(PWD)
<<<<<<< HEAD
PYCHECKDIRS := examples tests src utils
=======
PYCHECKDIRS := examples tests src utils scripts
>>>>>>> 0098b267
JSCHECKDIRS := src
DOCDIR := docs

# run checks on all files for the repo
quality:
	@echo "Running python quality checks";
	black --check $(PYCHECKDIRS);
	isort --check-only $(PYCHECKDIRS);
	flake8 $(PYCHECKDIRS);
	@echo "Running js/jsx quality checks";
	yarn prettier --check $(JSCHECKDIRS);

# style the code according to accepted standards for the repo
style:
	@echo "Running python styling";
	black $(PYCHECKDIRS);
	isort $(PYCHECKDIRS);
	@echo "Running js/jsx styling";
	yarn prettier --write $(JSCHECKDIRS);

# run tests for the repo
test:
	@echo "Running python tests";
	@pytest;

# create docs
docs:
	sphinx-apidoc -o "$(DOCDIR)/source/" src/sparsezoo;
	cd $(DOCDIR) && $(MAKE) html;

# creates wheel file
build:
	python3 setup.py sdist bdist_wheel

# clean package
clean:
	rm -fr .pytest_cache;
	rm -fr docs/_build docs/build;
	rm -fr node_modules;
	find . -not -path "./.venv/*" | grep -E "(__pycache__|\.pyc|\.pyo)" | xargs rm -fr;
	find . -not -path "./.venv/*" | grep .rst | xargs rm -fr;<|MERGE_RESOLUTION|>--- conflicted
+++ resolved
@@ -1,9 +1,5 @@
 BUILDDIR := $(PWD)
-<<<<<<< HEAD
-PYCHECKDIRS := examples tests src utils
-=======
 PYCHECKDIRS := examples tests src utils scripts
->>>>>>> 0098b267
 JSCHECKDIRS := src
 DOCDIR := docs
 
